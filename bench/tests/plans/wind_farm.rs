--- conflicted
+++ resolved
@@ -47,11 +47,7 @@
         .create_benchmark_context(benchmark_name)
         .unwrap();
 
-<<<<<<< HEAD
     let store = benchmark.prepare_store(&benchmark_context).await.unwrap();
-=======
-    let store = benchmarking_context.create_store();
->>>>>>> a301ac31
     for query_name in WindFarmQueryName::list_queries() {
         let benchmark_name = format!("Wind Farm - {query_name}");
         let query = get_query_to_execute(&benchmark_context, query_name);
