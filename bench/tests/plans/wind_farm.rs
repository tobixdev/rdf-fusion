--- conflicted
+++ resolved
@@ -12,30 +12,26 @@
 use std::path::PathBuf;
 
 #[tokio::test]
-<<<<<<< HEAD
-pub async fn initial_logical_plan_wind_farm() {
-    for_all_explanations(|name, explanation| {
-        assert_snapshot!(
-            format!("{name} (Initial)"),
-            canonicalize_uuids(&explanation.initial_logical_plan.to_string())
-        );
-
-=======
 pub async fn optimized_logical_plan_wind_farm() {
     for_all_explanations(|name, explanation| {
->>>>>>> 1b354507
         assert_snapshot!(
             format!("{name} (Optimized)"),
             canonicalize_uuids(&explanation.optimized_logical_plan.to_string())
-        );
+        )
+    })
+    .await;
+}
 
+#[tokio::test]
+pub async fn execution_plan_wind_farm() {
+    for_all_explanations(|name, explanation| {
         let string = displayable(explanation.execution_plan.as_ref())
             .indent(false)
             .to_string();
         assert_snapshot!(
             format!("{name} (Execution Plan)"),
             canonicalize_uuids(&string)
-        );
+        )
     })
     .await;
 }
