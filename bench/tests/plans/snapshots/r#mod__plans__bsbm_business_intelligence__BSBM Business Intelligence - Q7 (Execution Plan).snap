--- conflicted
+++ resolved
@@ -20,11 +20,5 @@
               HashJoinExec: mode=CollectLeft, join_type=Inner, on=[(offer@0, offer@0)], projection=[product@1, vendor@3]
                 DataSourceExec: [GPOS] subject=?offer, predicate=<http://www4.wiwiss.fu-berlin.de/bizer/bsbm/v01/vocabulary/product>, object=?product
                 DataSourceExec: [GPOS] subject=?offer, predicate=<http://www4.wiwiss.fu-berlin.de/bizer/bsbm/v01/vocabulary/vendor>, object=?vendor
-            CoalesceBatchesExec: target_batch_size=8192
-<<<<<<< HEAD
-              FilterExec: EBV(EQ(ENC_TV(country@1), 1:http://downlode.org/rdf/iso-3166/countries#US)), projection=[vendor@0]
-                DataSourceExec: [GPOS] subject=?vendor, predicate=<http://www4.wiwiss.fu-berlin.de/bizer/bsbm/v01/vocabulary/country>, object=?country
-=======
-              FilterExec: country@1 = <object id>, projection=[vendor@0]
-                MemQuadPatternExec: [GPOS] subject=?vendor, predicate=<http://www4.wiwiss.fu-berlin.de/bizer/bsbm/v01/vocabulary/country>, object=?country
->>>>>>> 55843bb7
+            ProjectionExec: expr=[vendor@0 as vendor]
+              DataSourceExec: [GPOS] subject=?vendor, predicate=<http://www4.wiwiss.fu-berlin.de/bizer/bsbm/v01/vocabulary/country>, object=?country, additional_filters=[country == <object id>]