--- conflicted
+++ resolved
@@ -18,38 +18,21 @@
                           HashJoinExec: mode=CollectLeft, join_type=Inner, on=[(review@1, review@0)], projection=[product@0, review@1, reviewer@3]
                             CoalesceBatchesExec: target_batch_size=8192
                               HashJoinExec: mode=CollectLeft, join_type=Inner, on=[(product@0, product@1)], projection=[product@0, review@1]
-<<<<<<< HEAD
                                 DataSourceExec: [GPOS] subject=?product, predicate=<http://www.w3.org/1999/02/22-rdf-syntax-ns#type>, object=<http://www4.wiwiss.fu-berlin.de/bizer/bsbm/v01/instances/ProductType111>
                                 DataSourceExec: [GPOS] subject=?review, predicate=<http://www4.wiwiss.fu-berlin.de/bizer/bsbm/v01/vocabulary/reviewFor>, object=?product
                             DataSourceExec: [GPOS] subject=?review, predicate=<http://purl.org/stuff/rev#reviewer>, object=?reviewer
                         DataSourceExec: [GPOS] subject=?reviewer, predicate=<http://www4.wiwiss.fu-berlin.de/bizer/bsbm/v01/vocabulary/country>, object=?country
-            ProjectionExec: expr=[NULL as country, product@0 as product, 00000000000000000000000000000003@1 as avgPrice]
-              AggregateExec: mode=Single, gby=[product@0 as product], aggr=[00000000000000000000000000000003]
-=======
-                                MemQuadPatternExec: [GPOS] subject=?product, predicate=<http://www.w3.org/1999/02/22-rdf-syntax-ns#type>, object=<http://www4.wiwiss.fu-berlin.de/bizer/bsbm/v01/instances/ProductType111>
-                                MemQuadPatternExec: [GPOS] subject=?review, predicate=<http://www4.wiwiss.fu-berlin.de/bizer/bsbm/v01/vocabulary/reviewFor>, object=?product
-                            MemQuadPatternExec: [GPOS] subject=?review, predicate=<http://purl.org/stuff/rev#reviewer>, object=?reviewer
-                        MemQuadPatternExec: [GPOS] subject=?reviewer, predicate=<http://www4.wiwiss.fu-berlin.de/bizer/bsbm/v01/vocabulary/country>, object=?country
             ProjectionExec: expr=[NULL as country, product@0 as product, <uuid>@1 as avgPrice]
               AggregateExec: mode=Single, gby=[product@0 as product], aggr=[<uuid>]
->>>>>>> 55843bb7
                 CoalesceBatchesExec: target_batch_size=8192
                   HashJoinExec: mode=CollectLeft, join_type=Inner, on=[(offer@1, offer@0)], projection=[product@0, price@3]
                     CoalesceBatchesExec: target_batch_size=8192
                       HashJoinExec: mode=CollectLeft, join_type=Inner, on=[(product@0, product@1)], projection=[product@0, offer@1]
-<<<<<<< HEAD
                         DataSourceExec: [GPOS] subject=?product, predicate=<http://www.w3.org/1999/02/22-rdf-syntax-ns#type>, object=<http://www4.wiwiss.fu-berlin.de/bizer/bsbm/v01/instances/ProductType111>
                         DataSourceExec: [GPOS] subject=?offer, predicate=<http://www4.wiwiss.fu-berlin.de/bizer/bsbm/v01/vocabulary/product>, object=?product
                     DataSourceExec: [GPOS] subject=?offer, predicate=<http://www4.wiwiss.fu-berlin.de/bizer/bsbm/v01/vocabulary/price>, object=?price
-        ProjectionExec: expr=[ENC_PT(country@0) as country, product@1 as product, INT64_AS_TERM(00000000000000000000000000000004@2) as nrOfReviews]
-          AggregateExec: mode=Single, gby=[country@2 as country, product@0 as product], aggr=[00000000000000000000000000000004]
-=======
-                        MemQuadPatternExec: [GPOS] subject=?product, predicate=<http://www.w3.org/1999/02/22-rdf-syntax-ns#type>, object=<http://www4.wiwiss.fu-berlin.de/bizer/bsbm/v01/instances/ProductType111>
-                        MemQuadPatternExec: [GPOS] subject=?offer, predicate=<http://www4.wiwiss.fu-berlin.de/bizer/bsbm/v01/vocabulary/product>, object=?product
-                    MemQuadPatternExec: [GPOS] subject=?offer, predicate=<http://www4.wiwiss.fu-berlin.de/bizer/bsbm/v01/vocabulary/price>, object=?price
         ProjectionExec: expr=[ENC_PT(country@0) as country, product@1 as product, INT64_AS_TERM(<uuid>@2) as nrOfReviews]
           AggregateExec: mode=Single, gby=[country@2 as country, product@0 as product], aggr=[<uuid>]
->>>>>>> 55843bb7
             CoalesceBatchesExec: target_batch_size=8192
               HashJoinExec: mode=CollectLeft, join_type=Inner, on=[(reviewer@2, reviewer@0)], projection=[product@0, review@1, country@4]
                 CoalesceBatchesExec: target_batch_size=8192
