---
source: bench/tests/plans/bsbm_business_intelligence.rs
expression: "&string"
---
ProjectionExec: expr=[ENC_PT(vendor@0) as vendor, ENC_PT(cheapExpensiveRatio@3) as cheapExpensiveRatio]
  SortExec: TopK(fetch=10), expr=[ENC_SORT(DIV(xsd:float(belowAvg@1), offerCount@2)) DESC, ENC_SORT(ENC_PT(vendor@0)) ASC], preserve_partitioning=[false]
    ProjectionExec: expr=[vendor@0 as vendor, belowAvg@1 as belowAvg, offerCount@2 as offerCount, DIV(xsd:float(belowAvg@1), offerCount@2) as cheapExpensiveRatio]
      CoalesceBatchesExec: target_batch_size=8192
        HashJoinExec: mode=CollectLeft, join_type=Inner, on=[(vendor@0, vendor@0)], projection=[vendor@0, belowAvg@1, offerCount@3]
          ProjectionExec: expr=[vendor@0 as vendor, INT64_AS_TERM(<uuid>@1) as belowAvg]
            AggregateExec: mode=Single, gby=[vendor@1 as vendor], aggr=[<uuid>]
              CoalesceBatchesExec: target_batch_size=8192
                HashJoinExec: mode=CollectLeft, join_type=Inner, on=[(product@0, product@0)], filter=EBV(LT(xsd:float(xsd:string(ENC_TV(price@0))), avgPrice@1)), projection=[offer@1, vendor@2]
                  CoalesceBatchesExec: target_batch_size=8192
                    HashJoinExec: mode=CollectLeft, join_type=Inner, on=[(offer@1, offer@0)], projection=[product@0, offer@1, vendor@2, price@4]
                      CoalesceBatchesExec: target_batch_size=8192
                        HashJoinExec: mode=CollectLeft, join_type=Inner, on=[(offer@1, offer@0)], projection=[product@0, offer@1, vendor@3]
                          CoalesceBatchesExec: target_batch_size=8192
                            HashJoinExec: mode=CollectLeft, join_type=Inner, on=[(product@0, product@1)], projection=[product@0, offer@1]
<<<<<<< HEAD
                              DataSourceExec: [GPOS] subject=?product, predicate=<http://www.w3.org/1999/02/22-rdf-syntax-ns#type>, object=<http://www4.wiwiss.fu-berlin.de/bizer/bsbm/v01/instances/ProductType4>
                              DataSourceExec: [GPOS] subject=?offer, predicate=<http://www4.wiwiss.fu-berlin.de/bizer/bsbm/v01/vocabulary/product>, object=?product
                          DataSourceExec: [GPOS] subject=?offer, predicate=<http://www4.wiwiss.fu-berlin.de/bizer/bsbm/v01/vocabulary/vendor>, object=?vendor
                      DataSourceExec: [GPOS] subject=?offer, predicate=<http://www4.wiwiss.fu-berlin.de/bizer/bsbm/v01/vocabulary/price>, object=?price
                  ProjectionExec: expr=[product@0 as product, 00000000000000000000000000000002@1 as avgPrice]
                    AggregateExec: mode=Single, gby=[product@0 as product], aggr=[00000000000000000000000000000002]
=======
                              MemQuadPatternExec: [GPOS] subject=?product, predicate=<http://www.w3.org/1999/02/22-rdf-syntax-ns#type>, object=<http://www4.wiwiss.fu-berlin.de/bizer/bsbm/v01/instances/ProductType4>
                              MemQuadPatternExec: [GPOS] subject=?offer, predicate=<http://www4.wiwiss.fu-berlin.de/bizer/bsbm/v01/vocabulary/product>, object=?product
                          MemQuadPatternExec: [GPOS] subject=?offer, predicate=<http://www4.wiwiss.fu-berlin.de/bizer/bsbm/v01/vocabulary/vendor>, object=?vendor
                      MemQuadPatternExec: [GPOS] subject=?offer, predicate=<http://www4.wiwiss.fu-berlin.de/bizer/bsbm/v01/vocabulary/price>, object=?price
                  ProjectionExec: expr=[product@0 as product, <uuid>@1 as avgPrice]
                    AggregateExec: mode=Single, gby=[product@0 as product], aggr=[<uuid>]
>>>>>>> 55843bb7
                      CoalesceBatchesExec: target_batch_size=8192
                        HashJoinExec: mode=CollectLeft, join_type=Inner, on=[(offer@1, offer@0)], projection=[product@0, price@3]
                          CoalesceBatchesExec: target_batch_size=8192
                            HashJoinExec: mode=CollectLeft, join_type=Inner, on=[(offer@1, offer@0)], projection=[product@0, offer@1]
                              CoalesceBatchesExec: target_batch_size=8192
                                HashJoinExec: mode=CollectLeft, join_type=Inner, on=[(product@0, product@1)], projection=[product@0, offer@1]
                                  DataSourceExec: [GPOS] subject=?product, predicate=<http://www.w3.org/1999/02/22-rdf-syntax-ns#type>, object=<http://www4.wiwiss.fu-berlin.de/bizer/bsbm/v01/instances/ProductType4>
                                  DataSourceExec: [GPOS] subject=?offer, predicate=<http://www4.wiwiss.fu-berlin.de/bizer/bsbm/v01/vocabulary/product>, object=?product
                              ProjectionExec: expr=[offer@0 as offer]
<<<<<<< HEAD
                                DataSourceExec: [GPOS] subject=?offer, predicate=<http://www4.wiwiss.fu-berlin.de/bizer/bsbm/v01/vocabulary/vendor>, object=?vendor
                          DataSourceExec: [GPOS] subject=?offer, predicate=<http://www4.wiwiss.fu-berlin.de/bizer/bsbm/v01/vocabulary/price>, object=?price
          ProjectionExec: expr=[vendor@0 as vendor, INT64_AS_TERM(00000000000000000000000000000003@1) as offerCount]
            AggregateExec: mode=Single, gby=[vendor@1 as vendor], aggr=[00000000000000000000000000000003]
=======
                                MemQuadPatternExec: [GPOS] subject=?offer, predicate=<http://www4.wiwiss.fu-berlin.de/bizer/bsbm/v01/vocabulary/vendor>, object=?vendor
                          MemQuadPatternExec: [GPOS] subject=?offer, predicate=<http://www4.wiwiss.fu-berlin.de/bizer/bsbm/v01/vocabulary/price>, object=?price
          ProjectionExec: expr=[vendor@0 as vendor, INT64_AS_TERM(<uuid>@1) as offerCount]
            AggregateExec: mode=Single, gby=[vendor@1 as vendor], aggr=[<uuid>]
>>>>>>> 55843bb7
              CoalesceBatchesExec: target_batch_size=8192
                HashJoinExec: mode=CollectLeft, join_type=Inner, on=[(offer@0, offer@0)], projection=[offer@0, vendor@2]
                  CoalesceBatchesExec: target_batch_size=8192
                    HashJoinExec: mode=CollectLeft, join_type=Inner, on=[(product@0, product@1)], projection=[offer@1]
                      DataSourceExec: [GPOS] subject=?product, predicate=<http://www.w3.org/1999/02/22-rdf-syntax-ns#type>, object=<http://www4.wiwiss.fu-berlin.de/bizer/bsbm/v01/instances/ProductType4>
                      DataSourceExec: [GPOS] subject=?offer, predicate=<http://www4.wiwiss.fu-berlin.de/bizer/bsbm/v01/vocabulary/product>, object=?product
                  DataSourceExec: [GPOS] subject=?offer, predicate=<http://www4.wiwiss.fu-berlin.de/bizer/bsbm/v01/vocabulary/vendor>, object=?vendor<|MERGE_RESOLUTION|>--- conflicted
+++ resolved
@@ -17,21 +17,12 @@
                         HashJoinExec: mode=CollectLeft, join_type=Inner, on=[(offer@1, offer@0)], projection=[product@0, offer@1, vendor@3]
                           CoalesceBatchesExec: target_batch_size=8192
                             HashJoinExec: mode=CollectLeft, join_type=Inner, on=[(product@0, product@1)], projection=[product@0, offer@1]
-<<<<<<< HEAD
                               DataSourceExec: [GPOS] subject=?product, predicate=<http://www.w3.org/1999/02/22-rdf-syntax-ns#type>, object=<http://www4.wiwiss.fu-berlin.de/bizer/bsbm/v01/instances/ProductType4>
                               DataSourceExec: [GPOS] subject=?offer, predicate=<http://www4.wiwiss.fu-berlin.de/bizer/bsbm/v01/vocabulary/product>, object=?product
                           DataSourceExec: [GPOS] subject=?offer, predicate=<http://www4.wiwiss.fu-berlin.de/bizer/bsbm/v01/vocabulary/vendor>, object=?vendor
                       DataSourceExec: [GPOS] subject=?offer, predicate=<http://www4.wiwiss.fu-berlin.de/bizer/bsbm/v01/vocabulary/price>, object=?price
-                  ProjectionExec: expr=[product@0 as product, 00000000000000000000000000000002@1 as avgPrice]
-                    AggregateExec: mode=Single, gby=[product@0 as product], aggr=[00000000000000000000000000000002]
-=======
-                              MemQuadPatternExec: [GPOS] subject=?product, predicate=<http://www.w3.org/1999/02/22-rdf-syntax-ns#type>, object=<http://www4.wiwiss.fu-berlin.de/bizer/bsbm/v01/instances/ProductType4>
-                              MemQuadPatternExec: [GPOS] subject=?offer, predicate=<http://www4.wiwiss.fu-berlin.de/bizer/bsbm/v01/vocabulary/product>, object=?product
-                          MemQuadPatternExec: [GPOS] subject=?offer, predicate=<http://www4.wiwiss.fu-berlin.de/bizer/bsbm/v01/vocabulary/vendor>, object=?vendor
-                      MemQuadPatternExec: [GPOS] subject=?offer, predicate=<http://www4.wiwiss.fu-berlin.de/bizer/bsbm/v01/vocabulary/price>, object=?price
                   ProjectionExec: expr=[product@0 as product, <uuid>@1 as avgPrice]
                     AggregateExec: mode=Single, gby=[product@0 as product], aggr=[<uuid>]
->>>>>>> 55843bb7
                       CoalesceBatchesExec: target_batch_size=8192
                         HashJoinExec: mode=CollectLeft, join_type=Inner, on=[(offer@1, offer@0)], projection=[product@0, price@3]
                           CoalesceBatchesExec: target_batch_size=8192
@@ -41,17 +32,10 @@
                                   DataSourceExec: [GPOS] subject=?product, predicate=<http://www.w3.org/1999/02/22-rdf-syntax-ns#type>, object=<http://www4.wiwiss.fu-berlin.de/bizer/bsbm/v01/instances/ProductType4>
                                   DataSourceExec: [GPOS] subject=?offer, predicate=<http://www4.wiwiss.fu-berlin.de/bizer/bsbm/v01/vocabulary/product>, object=?product
                               ProjectionExec: expr=[offer@0 as offer]
-<<<<<<< HEAD
                                 DataSourceExec: [GPOS] subject=?offer, predicate=<http://www4.wiwiss.fu-berlin.de/bizer/bsbm/v01/vocabulary/vendor>, object=?vendor
                           DataSourceExec: [GPOS] subject=?offer, predicate=<http://www4.wiwiss.fu-berlin.de/bizer/bsbm/v01/vocabulary/price>, object=?price
-          ProjectionExec: expr=[vendor@0 as vendor, INT64_AS_TERM(00000000000000000000000000000003@1) as offerCount]
-            AggregateExec: mode=Single, gby=[vendor@1 as vendor], aggr=[00000000000000000000000000000003]
-=======
-                                MemQuadPatternExec: [GPOS] subject=?offer, predicate=<http://www4.wiwiss.fu-berlin.de/bizer/bsbm/v01/vocabulary/vendor>, object=?vendor
-                          MemQuadPatternExec: [GPOS] subject=?offer, predicate=<http://www4.wiwiss.fu-berlin.de/bizer/bsbm/v01/vocabulary/price>, object=?price
           ProjectionExec: expr=[vendor@0 as vendor, INT64_AS_TERM(<uuid>@1) as offerCount]
             AggregateExec: mode=Single, gby=[vendor@1 as vendor], aggr=[<uuid>]
->>>>>>> 55843bb7
               CoalesceBatchesExec: target_batch_size=8192
                 HashJoinExec: mode=CollectLeft, join_type=Inner, on=[(offer@0, offer@0)], projection=[offer@0, vendor@2]
                   CoalesceBatchesExec: target_batch_size=8192
