--- conflicted
+++ resolved
@@ -17,34 +17,17 @@
                         HashJoinExec: mode=CollectLeft, join_type=Inner, on=[(prodFeature@2, prodFeature@1), (product@0, product@0)], projection=[product@0, productLabel@1]
                           CrossJoinExec
                             CoalesceBatchesExec: target_batch_size=8192
-<<<<<<< HEAD
-                              FilterExec: NOT EBV(EQ(1:http://www4.wiwiss.fu-berlin.de/bizer/bsbm/v01/instances/dataFromProducer19/Product890, ENC_TV(product@0)))
+                              FilterExec: product@0 != <object id>
                                 DataSourceExec: [GPOS] subject=?product, predicate=<http://www.w3.org/2000/01/rdf-schema#label>, object=?productLabel
                             DataSourceExec: [GSPO] subject=<http://www4.wiwiss.fu-berlin.de/bizer/bsbm/v01/instances/dataFromProducer19/Product890>, predicate=<http://www4.wiwiss.fu-berlin.de/bizer/bsbm/v01/vocabulary/productFeature>, object=?prodFeature
                           CoalesceBatchesExec: target_batch_size=8192
-                            FilterExec: NOT EBV(EQ(1:http://www4.wiwiss.fu-berlin.de/bizer/bsbm/v01/instances/dataFromProducer19/Product890, ENC_TV(product@0)))
+                            FilterExec: product@0 != <object id>
                               DataSourceExec: [GPOS] subject=?product, predicate=<http://www4.wiwiss.fu-berlin.de/bizer/bsbm/v01/vocabulary/productFeature>, object=?prodFeature
                       DataSourceExec: [GSPO] subject=<http://www4.wiwiss.fu-berlin.de/bizer/bsbm/v01/instances/dataFromProducer19/Product890>, predicate=<http://www4.wiwiss.fu-berlin.de/bizer/bsbm/v01/vocabulary/productPropertyNumeric1>, object=?origProperty1
                     CoalesceBatchesExec: target_batch_size=8192
-                      FilterExec: NOT EBV(EQ(1:http://www4.wiwiss.fu-berlin.de/bizer/bsbm/v01/instances/dataFromProducer19/Product890, ENC_TV(product@0)))
+                      FilterExec: product@0 != <object id>
                         DataSourceExec: [GPOS] subject=?product, predicate=<http://www4.wiwiss.fu-berlin.de/bizer/bsbm/v01/vocabulary/productPropertyNumeric1>, object=?simProperty1
                 DataSourceExec: [GSPO] subject=<http://www4.wiwiss.fu-berlin.de/bizer/bsbm/v01/instances/dataFromProducer19/Product890>, predicate=<http://www4.wiwiss.fu-berlin.de/bizer/bsbm/v01/vocabulary/productPropertyNumeric2>, object=?origProperty2
               CoalesceBatchesExec: target_batch_size=8192
-                FilterExec: NOT EBV(EQ(1:http://www4.wiwiss.fu-berlin.de/bizer/bsbm/v01/instances/dataFromProducer19/Product890, ENC_TV(product@0)))
-                  DataSourceExec: [GPOS] subject=?product, predicate=<http://www4.wiwiss.fu-berlin.de/bizer/bsbm/v01/vocabulary/productPropertyNumeric2>, object=?simProperty2
-=======
-                              FilterExec: product@0 != <object id>
-                                MemQuadPatternExec: [GPOS] subject=?product, predicate=<http://www.w3.org/2000/01/rdf-schema#label>, object=?productLabel
-                            MemQuadPatternExec: [GSPO] subject=<http://www4.wiwiss.fu-berlin.de/bizer/bsbm/v01/instances/dataFromProducer19/Product890>, predicate=<http://www4.wiwiss.fu-berlin.de/bizer/bsbm/v01/vocabulary/productFeature>, object=?prodFeature
-                          CoalesceBatchesExec: target_batch_size=8192
-                            FilterExec: product@0 != <object id>
-                              MemQuadPatternExec: [GPOS] subject=?product, predicate=<http://www4.wiwiss.fu-berlin.de/bizer/bsbm/v01/vocabulary/productFeature>, object=?prodFeature
-                      MemQuadPatternExec: [GSPO] subject=<http://www4.wiwiss.fu-berlin.de/bizer/bsbm/v01/instances/dataFromProducer19/Product890>, predicate=<http://www4.wiwiss.fu-berlin.de/bizer/bsbm/v01/vocabulary/productPropertyNumeric1>, object=?origProperty1
-                    CoalesceBatchesExec: target_batch_size=8192
-                      FilterExec: product@0 != <object id>
-                        MemQuadPatternExec: [GPOS] subject=?product, predicate=<http://www4.wiwiss.fu-berlin.de/bizer/bsbm/v01/vocabulary/productPropertyNumeric1>, object=?simProperty1
-                MemQuadPatternExec: [GSPO] subject=<http://www4.wiwiss.fu-berlin.de/bizer/bsbm/v01/instances/dataFromProducer19/Product890>, predicate=<http://www4.wiwiss.fu-berlin.de/bizer/bsbm/v01/vocabulary/productPropertyNumeric2>, object=?origProperty2
-              CoalesceBatchesExec: target_batch_size=8192
                 FilterExec: product@0 != <object id>
-                  MemQuadPatternExec: [GPOS] subject=?product, predicate=<http://www4.wiwiss.fu-berlin.de/bizer/bsbm/v01/vocabulary/productPropertyNumeric2>, object=?simProperty2
->>>>>>> 55843bb7
+                  DataSourceExec: [GPOS] subject=?product, predicate=<http://www4.wiwiss.fu-berlin.de/bizer/bsbm/v01/vocabulary/productPropertyNumeric2>, object=?simProperty2