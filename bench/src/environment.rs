use crate::benchmarks::BenchmarkName;
<<<<<<< HEAD
use crate::prepare::{ensure_file_download, prepare_file_download, prepare_run_closure};
use crate::prepare::{prepare_run_command, PrepRequirement};
use crate::BenchmarkingOptions;
=======
use crate::prepare::{PrepRequirement, prepare_run_closure, prepare_run_command};
use crate::prepare::{ensure_file_download, prepare_file_download};
>>>>>>> 0a150b4f
use anyhow::bail;
use std::fs;
use std::path::{Path, PathBuf};

/// Represents a context used to execute benchmarks.
pub struct RdfFusionBenchContext {
    /// General options for the benchmarks.
    options: BenchmarkingOptions,
    /// The path to the data dir.
    data_dir: PathBuf,
    /// The path to the current directory. This might be different from the `data_dir` if a
    /// benchmark is running.
    results_dir: PathBuf,
}

impl RdfFusionBenchContext {
    /// Creates a new [RdfFusionBenchContext].
    pub fn new(
        options: BenchmarkingOptions,
        data_dir: PathBuf,
        results_dir: PathBuf,
    ) -> Self {
        Self {
            options,
            data_dir,
            results_dir,
        }
    }

    /// Returns the [BenchmarkingOptions] for this context.
    pub fn options(&self) -> &BenchmarkingOptions {
        &self.options
    }

    /// Resolves a relative path `file` against the data directory.
    pub fn join_data_dir(&self, file: &Path) -> anyhow::Result<PathBuf> {
        if !file.is_relative() {
            bail!("Only relative paths can be resolved.")
        }

        Ok(self.data_dir.join(file))
    }

    /// Prepares the context such that `requirement` is fulfilled.
    pub async fn prepare_requirement(
        &self,
        requirement: PrepRequirement,
    ) -> anyhow::Result<()> {
        match requirement {
            PrepRequirement::FileDownload {
                url,
                file_name,
                action,
            } => prepare_file_download(self, url, file_name, action).await,
<<<<<<< HEAD
            PrepRequirement::RunClosure { execute, .. } => prepare_run_closure(&execute),
=======
            PrepRequirement::RunClosure { execute, .. } => {
                prepare_run_closure(self, &execute)
            }
>>>>>>> 0a150b4f
            PrepRequirement::RunCommand {
                workdir,
                program,
                args,
                ..
            } => {
                let workdir = self.join_data_dir(&workdir)?;
                prepare_run_command(&workdir, &program, &args)
            }
        }
    }

    /// Ensures that the `requirement` is fulfilled in this context.
    pub fn ensure_requirement(&self, requirement: PrepRequirement) -> anyhow::Result<()> {
        match requirement {
            PrepRequirement::FileDownload { file_name, .. } => {
                ensure_file_download(self, file_name.as_path())
            }
            PrepRequirement::RunClosure {
<<<<<<< HEAD
                check_requirement, ..
            }
            | PrepRequirement::RunCommand {
=======
>>>>>>> 0a150b4f
                check_requirement, ..
            }
            | PrepRequirement::RunCommand {
                check_requirement, ..
            } => check_requirement(self),
        }
    }

    /// Creates a new folder in the results directory and uses it until [Self::pop_results_dir] is
    /// called.
    ///
    /// This can be used to create folder hierarchies to separate the results of different
    /// benchmarks.
    #[allow(clippy::create_dir)]
    pub fn push_results_dir(&mut self, dir: &str) -> anyhow::Result<()> {
        self.results_dir.push(dir);
        if self.results_dir.exists() {
            println!(
                "Cleaning results directory '{}' ...",
                self.results_dir.as_path().display()
            );
            fs::remove_dir_all(self.results_dir.as_path())?;
        }
        fs::create_dir(self.results_dir.as_path())?;
        Ok(())
    }

    /// Pops the last directory from the stack.
    pub fn pop_results_dir(&mut self) {
        self.results_dir.pop();
    }

    /// Creates a new bencher and modifies the context for this benchmark.
    pub fn create_benchmark_context(
        &mut self,
        benchmark_name: BenchmarkName,
    ) -> anyhow::Result<BenchmarkContext<'_>> {
        self.push_results_dir(&benchmark_name.dir_name())?;
        Ok(BenchmarkContext {
            context: self,
            benchmark_name,
        })
    }
}

/// A benchmarker that can be used to execute benchmarks.
///
/// It holds a reference to the current context to store its results.
pub struct BenchmarkContext<'ctx> {
    /// Reference to the benchmarking context.
    context: &'ctx mut RdfFusionBenchContext,
    /// Name of the benchmark that is being executed.
    benchmark_name: BenchmarkName,
}

impl<'ctx> BenchmarkContext<'ctx> {
    /// Returns a reference to the benchmarking context.
    pub fn parent(&self) -> &RdfFusionBenchContext {
        self.context
    }

    /// Returns the name of the benchmark that is being executed.
    pub fn benchmark_name(&self) -> BenchmarkName {
        self.benchmark_name
    }

    /// Returns the path to the results directory of this benchmark.
    pub fn results_dir(&self) -> &Path {
        self.context.results_dir.as_path()
    }
}

/// Pops the results directory from the context when the bencher is dropped.
impl Drop for BenchmarkContext<'_> {
    fn drop(&mut self) {
        self.context.pop_results_dir();
    }
}<|MERGE_RESOLUTION|>--- conflicted
+++ resolved
@@ -1,12 +1,6 @@
 use crate::benchmarks::BenchmarkName;
-<<<<<<< HEAD
-use crate::prepare::{ensure_file_download, prepare_file_download, prepare_run_closure};
-use crate::prepare::{prepare_run_command, PrepRequirement};
-use crate::BenchmarkingOptions;
-=======
 use crate::prepare::{PrepRequirement, prepare_run_closure, prepare_run_command};
 use crate::prepare::{ensure_file_download, prepare_file_download};
->>>>>>> 0a150b4f
 use anyhow::bail;
 use std::fs;
 use std::path::{Path, PathBuf};
@@ -61,13 +55,9 @@
                 file_name,
                 action,
             } => prepare_file_download(self, url, file_name, action).await,
-<<<<<<< HEAD
-            PrepRequirement::RunClosure { execute, .. } => prepare_run_closure(&execute),
-=======
             PrepRequirement::RunClosure { execute, .. } => {
                 prepare_run_closure(self, &execute)
             }
->>>>>>> 0a150b4f
             PrepRequirement::RunCommand {
                 workdir,
                 program,
@@ -87,12 +77,9 @@
                 ensure_file_download(self, file_name.as_path())
             }
             PrepRequirement::RunClosure {
-<<<<<<< HEAD
                 check_requirement, ..
             }
-            | PrepRequirement::RunCommand {
-=======
->>>>>>> 0a150b4f
+            | PrepRequirement::RunClosure {
                 check_requirement, ..
             }
             | PrepRequirement::RunCommand {
