--- conflicted
+++ resolved
@@ -119,12 +119,8 @@
 
         let dataset_path = ctx.parent().join_data_dir(&self.paths.dataset)?;
         let data = fs::read(&dataset_path)?;
-<<<<<<< HEAD
-        let memory_store = Store::default();
-=======
 
         let memory_store = ctx.parent().create_store();
->>>>>>> a301ac31
         memory_store
             .load_from_reader(RdfFormat::NTriples, data.as_slice())
             .await?;
