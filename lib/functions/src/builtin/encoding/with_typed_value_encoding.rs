use datafusion::arrow::array::ArrayRef;
use datafusion::arrow::datatypes::DataType;
use datafusion::common::{exec_datafusion_err, exec_err, ScalarValue};
use datafusion::logical_expr::{
    ColumnarValue, ScalarFunctionArgs, ScalarUDF, ScalarUDFImpl, Signature,
    TypeSignature, Volatility,
};
use rdf_fusion_api::functions::BuiltinName;
use rdf_fusion_common::DFResult;
use rdf_fusion_encoding::plain_term::decoders::DefaultPlainTermDecoder;
use rdf_fusion_encoding::plain_term::PLAIN_TERM_ENCODING;
use rdf_fusion_encoding::typed_value::encoders::TermRefTypedValueEncoder;
use rdf_fusion_encoding::typed_value::TYPED_VALUE_ENCODING;
use rdf_fusion_encoding::{
    EncodingArray, EncodingName, EncodingScalar, RdfFusionEncodings, TermDecoder,
    TermEncoder, TermEncoding,
};
use std::any::Any;
use std::hash::{DefaultHasher, Hash, Hasher};
use std::sync::Arc;

pub fn with_typed_value_encoding(encodings: RdfFusionEncodings) -> Arc<ScalarUDF> {
    let udf_impl = WithTypedValueEncoding::new(encodings);
    Arc::new(ScalarUDF::new_from_impl(udf_impl))
}

/// Transforms RDF Terms into the [TypedValueEncoding](rdf_fusion_encoding::typed_value::TypedValueEncoding).
#[derive(Debug)]
struct WithTypedValueEncoding {
    /// The name of this function
    name: String,
    /// The signature of this function
    signature: Signature,
    /// The registered encodings
    encodings: RdfFusionEncodings,
}

impl WithTypedValueEncoding {
    pub fn new(encodings: RdfFusionEncodings) -> Self {
        Self {
            name: BuiltinName::WithTypedValueEncoding.to_string(),
            signature: Signature::new(
                TypeSignature::Uniform(
                    1,
                    encodings.get_data_types(&[
                        EncodingName::PlainTerm,
                        EncodingName::ObjectId,
                    ]),
                ),
                Volatility::Immutable,
            ),
            encodings,
        }
    }

    fn convert_array(
        &self,
        encoding_name: EncodingName,
        array: ArrayRef,
    ) -> DFResult<ColumnarValue> {
        match encoding_name {
            EncodingName::PlainTerm => {
                let array = PLAIN_TERM_ENCODING.try_new_array(array)?;
                let input = DefaultPlainTermDecoder::decode_terms(&array);
                let result = TermRefTypedValueEncoder::encode_terms(input)?;
                Ok(ColumnarValue::Array(result.into_array()))
            }
            EncodingName::TypedValue => Ok(ColumnarValue::Array(array)),
            EncodingName::Sortable => exec_err!("Cannot from sortable term."),
<<<<<<< HEAD
            EncodingName::ObjectId => match &self.encodings.object_id() {
                None => exec_err!("Cannot from object id as no encoding is provided."),
                Some(object_id_encoding) => {
                    let array = object_id_encoding.try_new_array(array)?;
                    let decoded = object_id_encoding.mapping().decode_array(&array)?;
                    let mut decoded = DefaultPlainTermDecoder::decode_terms(&decoded);
                    let result = TermRefTypedValueEncoder::encode_terms(&mut decoded)?;
                    Ok(ColumnarValue::Array(result.into_array()))
=======
            EncodingName::ObjectId => match self.encodings.object_id_mapping() {
                None => exec_err!("Cannot from object id as no encoding is provided."),
                Some(object_id_encoding) => {
                    let array = object_id_encoding.encoding().try_new_array(array)?;
                    let decoded =
                        object_id_encoding.decode_array_to_typed_value(&array)?;
                    Ok(ColumnarValue::Array(decoded.into_array()))
>>>>>>> f3392c05
                }
            },
        }
    }

    fn convert_scalar(
        &self,
        encoding_name: EncodingName,
        scalar: ScalarValue,
    ) -> DFResult<ColumnarValue> {
        match encoding_name {
            EncodingName::PlainTerm => {
                let scalar = PLAIN_TERM_ENCODING.try_new_scalar(scalar)?;
                let input = DefaultPlainTermDecoder::decode_term(&scalar);
                let result = TermRefTypedValueEncoder::encode_term(input)?;
                Ok(ColumnarValue::Scalar(result.into_scalar_value()))
            }
            EncodingName::TypedValue => Ok(ColumnarValue::Scalar(scalar)),
            EncodingName::Sortable => exec_err!("Cannot from sortable term."),
<<<<<<< HEAD
            EncodingName::ObjectId => match &self.encodings.object_id() {
                None => exec_err!("Cannot from object id as no encoding is provided."),
                Some(object_id_encoding) => {
                    let scalar = object_id_encoding.try_new_scalar(scalar)?;
                    let decoded = object_id_encoding.mapping().decode_scalar(&scalar)?;
                    let decoded = DefaultPlainTermDecoder::decode_term(&decoded);
                    let result = TermRefTypedValueEncoder::encode_term(decoded)?;
                    Ok(ColumnarValue::Scalar(result.into_scalar_value()))
=======
            EncodingName::ObjectId => match self.encodings.object_id_mapping() {
                None => exec_err!("Cannot from object id as no encoding is provided."),
                Some(object_id_encoding) => {
                    let array = object_id_encoding.encoding().try_new_scalar(scalar)?;
                    let decoded =
                        object_id_encoding.decode_scalar_to_typed_value(&array)?;
                    Ok(ColumnarValue::Scalar(decoded.into_scalar_value()))
>>>>>>> f3392c05
                }
            },
        }
    }
}

impl ScalarUDFImpl for WithTypedValueEncoding {
    fn as_any(&self) -> &dyn Any {
        self
    }

    fn name(&self) -> &str {
        &self.name
    }

    fn signature(&self) -> &Signature {
        &self.signature
    }

    fn return_type(&self, _arg_types: &[DataType]) -> DFResult<DataType> {
        Ok(TYPED_VALUE_ENCODING.data_type())
    }

    fn invoke_with_args(&self, args: ScalarFunctionArgs) -> DFResult<ColumnarValue> {
        let args = TryInto::<[ColumnarValue; 1]>::try_into(args.args)
            .map_err(|_| exec_datafusion_err!("Invalid number of arguments."))?;
        let encoding_name = self
            .encodings
            .try_get_encoding_name(&args[0].data_type())
            .ok_or(exec_datafusion_err!(
                "Cannot obtain encoding from argument."
            ))?;

        match args {
            [ColumnarValue::Array(array)] => self.convert_array(encoding_name, array),
            [ColumnarValue::Scalar(scalar)] => self.convert_scalar(encoding_name, scalar),
        }
    }

    fn hash_value(&self) -> u64 {
        // Remove once https://github.com/apache/datafusion/pull/16977 is in release
        let hasher = &mut DefaultHasher::new();
        self.as_any().type_id().hash(hasher);
        hasher.finish()
    }
}<|MERGE_RESOLUTION|>--- conflicted
+++ resolved
@@ -1,16 +1,16 @@
 use datafusion::arrow::array::ArrayRef;
 use datafusion::arrow::datatypes::DataType;
-use datafusion::common::{exec_datafusion_err, exec_err, ScalarValue};
+use datafusion::common::{ScalarValue, exec_datafusion_err, exec_err};
 use datafusion::logical_expr::{
     ColumnarValue, ScalarFunctionArgs, ScalarUDF, ScalarUDFImpl, Signature,
     TypeSignature, Volatility,
 };
 use rdf_fusion_api::functions::BuiltinName;
 use rdf_fusion_common::DFResult;
+use rdf_fusion_encoding::plain_term::PLAIN_TERM_ENCODING;
 use rdf_fusion_encoding::plain_term::decoders::DefaultPlainTermDecoder;
-use rdf_fusion_encoding::plain_term::PLAIN_TERM_ENCODING;
+use rdf_fusion_encoding::typed_value::TYPED_VALUE_ENCODING;
 use rdf_fusion_encoding::typed_value::encoders::TermRefTypedValueEncoder;
-use rdf_fusion_encoding::typed_value::TYPED_VALUE_ENCODING;
 use rdf_fusion_encoding::{
     EncodingArray, EncodingName, EncodingScalar, RdfFusionEncodings, TermDecoder,
     TermEncoder, TermEncoding,
@@ -67,16 +67,6 @@
             }
             EncodingName::TypedValue => Ok(ColumnarValue::Array(array)),
             EncodingName::Sortable => exec_err!("Cannot from sortable term."),
-<<<<<<< HEAD
-            EncodingName::ObjectId => match &self.encodings.object_id() {
-                None => exec_err!("Cannot from object id as no encoding is provided."),
-                Some(object_id_encoding) => {
-                    let array = object_id_encoding.try_new_array(array)?;
-                    let decoded = object_id_encoding.mapping().decode_array(&array)?;
-                    let mut decoded = DefaultPlainTermDecoder::decode_terms(&decoded);
-                    let result = TermRefTypedValueEncoder::encode_terms(&mut decoded)?;
-                    Ok(ColumnarValue::Array(result.into_array()))
-=======
             EncodingName::ObjectId => match self.encodings.object_id_mapping() {
                 None => exec_err!("Cannot from object id as no encoding is provided."),
                 Some(object_id_encoding) => {
@@ -84,7 +74,6 @@
                     let decoded =
                         object_id_encoding.decode_array_to_typed_value(&array)?;
                     Ok(ColumnarValue::Array(decoded.into_array()))
->>>>>>> f3392c05
                 }
             },
         }
@@ -104,16 +93,6 @@
             }
             EncodingName::TypedValue => Ok(ColumnarValue::Scalar(scalar)),
             EncodingName::Sortable => exec_err!("Cannot from sortable term."),
-<<<<<<< HEAD
-            EncodingName::ObjectId => match &self.encodings.object_id() {
-                None => exec_err!("Cannot from object id as no encoding is provided."),
-                Some(object_id_encoding) => {
-                    let scalar = object_id_encoding.try_new_scalar(scalar)?;
-                    let decoded = object_id_encoding.mapping().decode_scalar(&scalar)?;
-                    let decoded = DefaultPlainTermDecoder::decode_term(&decoded);
-                    let result = TermRefTypedValueEncoder::encode_term(decoded)?;
-                    Ok(ColumnarValue::Scalar(result.into_scalar_value()))
-=======
             EncodingName::ObjectId => match self.encodings.object_id_mapping() {
                 None => exec_err!("Cannot from object id as no encoding is provided."),
                 Some(object_id_encoding) => {
@@ -121,7 +100,6 @@
                     let decoded =
                         object_id_encoding.decode_scalar_to_typed_value(&array)?;
                     Ok(ColumnarValue::Scalar(decoded.into_scalar_value()))
->>>>>>> f3392c05
                 }
             },
         }
