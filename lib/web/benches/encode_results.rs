use axum_test::TestServer;
use codspeed_criterion_compat::{Criterion, criterion_group, criterion_main};
use datafusion::execution::runtime_env::RuntimeEnv;
use datafusion::prelude::SessionConfig;
use rdf_fusion::model::{GraphName, NamedNode, Quad, Subject, Term};
use rdf_fusion::store::Store;
use rdf_fusion_web::{AppState, create_router};
use std::sync::Arc;
use tokio::runtime::Builder;

fn encode_solution(criterion: &mut Criterion) {
    let runtime = Builder::new_current_thread().enable_all().build().unwrap();

<<<<<<< HEAD
    let store = Store::default();
    let quads = generate_quads(8192).collect::<Vec<_>>();
=======
    let store = Store::new_with_datafusion_config(
        SessionConfig::new().with_target_partitions(1),
        RuntimeEnv::default().into(),
    );
>>>>>>> a301ac31
    runtime.block_on(async {
        store.extend(quads.iter().map(Quad::as_ref)).await.unwrap();
    });

    let app_state = AppState {
        store: Arc::new(store),
        read_only: false,
        union_default_graph: false,
    };

    let app = create_router(app_state);
    let server = TestServer::new(app).unwrap();

    criterion.bench_function("Web: Encode SELECT Result", |b| {
        b.to_async(&runtime).iter(async || {
            let query = "SELECT * WHERE { ?s ?p ?o }";
            let response = server
                .get("/repositories/default/query")
                .add_query_param("query", query)
                .expect_success()
                .await;
            assert_eq!(response.text().len(), 1495862);
        })
    });
}

fn generate_quads(count: usize) -> impl Iterator<Item = Quad> {
    (0..count).map(|i| {
        let subject = format!("http://example.com/subject{}", i);
        let predicate = format!("http://example.com/predicate{}", i);
        let object = format!("http://example.com/object{}", i);
        Quad::new(
            Subject::NamedNode(NamedNode::new_unchecked(subject)),
            NamedNode::new_unchecked(predicate),
            Term::NamedNode(NamedNode::new_unchecked(object)),
            GraphName::DefaultGraph,
        )
    })
}

criterion_group!(encode_results, encode_solution);
criterion_main!(encode_results);<|MERGE_RESOLUTION|>--- conflicted
+++ resolved
@@ -11,15 +11,11 @@
 fn encode_solution(criterion: &mut Criterion) {
     let runtime = Builder::new_current_thread().enable_all().build().unwrap();
 
-<<<<<<< HEAD
-    let store = Store::default();
-    let quads = generate_quads(8192).collect::<Vec<_>>();
-=======
     let store = Store::new_with_datafusion_config(
         SessionConfig::new().with_target_partitions(1),
         RuntimeEnv::default().into(),
     );
->>>>>>> a301ac31
+    let quads = generate_quads(8192).collect::<Vec<_>>();
     runtime.block_on(async {
         store.extend(quads.iter().map(Quad::as_ref)).await.unwrap();
     });
